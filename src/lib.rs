pub mod adam;
<<<<<<< HEAD
pub mod dataset_loader;
pub mod embeddings;
pub mod feed_forward;
pub mod layer_norm;
=======
pub mod embeddings;
pub mod feed_forward;
pub mod layer_norm;
pub mod dataset_loader;
>>>>>>> 4e2df4f8
pub mod llm;
pub mod output_projection;
pub mod self_attention;
pub mod transformer;
pub mod vocab;
// Re-export key structs for easier access
<<<<<<< HEAD
pub use dataset_loader::{Dataset, DatasetType};
pub use embeddings::Embeddings;
pub use llm::LLM;
pub use llm::Layer;
pub use output_projection::OutputProjection;
pub use self_attention::SelfAttention;
pub use transformer::TransformerBlock;
pub use vocab::Vocab;
=======
pub use embeddings::Embeddings;
pub use llm::LLM;
pub use llm::Layer;
pub use dataset_loader::{Dataset, DatasetType};
pub use vocab::Vocab;

>>>>>>> 4e2df4f8
// Constants
pub const MAX_SEQ_LEN: usize = 40;
pub const EMBEDDING_DIM: usize = 32;
pub const HIDDEN_DIM: usize = 32;<|MERGE_RESOLUTION|>--- conflicted
+++ resolved
@@ -1,38 +1,20 @@
 pub mod adam;
-<<<<<<< HEAD
-pub mod dataset_loader;
-pub mod embeddings;
-pub mod feed_forward;
-pub mod layer_norm;
-=======
 pub mod embeddings;
 pub mod feed_forward;
 pub mod layer_norm;
 pub mod dataset_loader;
->>>>>>> 4e2df4f8
 pub mod llm;
 pub mod output_projection;
 pub mod self_attention;
 pub mod transformer;
 pub mod vocab;
 // Re-export key structs for easier access
-<<<<<<< HEAD
-pub use dataset_loader::{Dataset, DatasetType};
-pub use embeddings::Embeddings;
-pub use llm::LLM;
-pub use llm::Layer;
-pub use output_projection::OutputProjection;
-pub use self_attention::SelfAttention;
-pub use transformer::TransformerBlock;
-pub use vocab::Vocab;
-=======
 pub use embeddings::Embeddings;
 pub use llm::LLM;
 pub use llm::Layer;
 pub use dataset_loader::{Dataset, DatasetType};
 pub use vocab::Vocab;
 
->>>>>>> 4e2df4f8
 // Constants
 pub const MAX_SEQ_LEN: usize = 40;
 pub const EMBEDDING_DIM: usize = 32;
