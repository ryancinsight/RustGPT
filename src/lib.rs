pub mod adam;
pub mod embeddings;
pub mod feed_forward;
pub mod layer_norm;
<<<<<<< HEAD
pub mod dataset_loader;
=======
pub mod llm;
pub mod output_projection;
pub mod self_attention;
pub mod transformer;
pub mod vocab;
>>>>>>> 1d4b9730
// Re-export key structs for easier access
pub use embeddings::Embeddings;
pub use llm::LLM;
pub use llm::Layer;
<<<<<<< HEAD
pub use dataset_loader::{Dataset, DatasetType};
=======
pub use vocab::Vocab;
>>>>>>> 1d4b9730

// Constants
pub const MAX_SEQ_LEN: usize = 40;
pub const EMBEDDING_DIM: usize = 32;
pub const HIDDEN_DIM: usize = 32;<|MERGE_RESOLUTION|>--- conflicted
+++ resolved
@@ -2,24 +2,18 @@
 pub mod embeddings;
 pub mod feed_forward;
 pub mod layer_norm;
-<<<<<<< HEAD
 pub mod dataset_loader;
-=======
 pub mod llm;
 pub mod output_projection;
 pub mod self_attention;
 pub mod transformer;
 pub mod vocab;
->>>>>>> 1d4b9730
 // Re-export key structs for easier access
 pub use embeddings::Embeddings;
 pub use llm::LLM;
 pub use llm::Layer;
-<<<<<<< HEAD
 pub use dataset_loader::{Dataset, DatasetType};
-=======
 pub use vocab::Vocab;
->>>>>>> 1d4b9730
 
 // Constants
 pub const MAX_SEQ_LEN: usize = 40;
